--- conflicted
+++ resolved
@@ -1,12 +1,7 @@
 #!/usr/bin/env node
 
-<<<<<<< HEAD
-// maintainer note - update this manually when doing new releases:
-var version = '0.28.1'
-=======
 // maintainer note - x.y.z-ab version in package.json -> x.y.z
 var version = require('./package').version.replace(/-.*/, '')
->>>>>>> efd51295
 
 var fs = require('fs')
 var os = require('os')
